/* Copyright 2017 Robert Christian Taylor. All Rights Reserved
 *
 * Licensed under the Apache License, Version 2.0 (the "License");
 * you may not use this file except in compliance with the License.
 * You may obtain a copy of the License at
 *
 *     http://www.apache.org/licenses/LICENSE-2.0
 *
 * Unless required by applicable law or agreed to in writing, software
 * distributed under the License is distributed on an "AS IS" BASIS,
 * WITHOUT WARRANTIES OR CONDITIONS OF ANY KIND, either express or implied.
 * See the License for the specific language governing permissions and
 * limitations under the License.
 */

package server

import (
	"bufio"
	"errors"
	"github.com/r0wbrt/advertsieve/config"
	"github.com/r0wbrt/advertsieve/contentpolicy"
	"github.com/r0wbrt/advertsieve/services"
	"net/http"
	"os"
	"strconv"
	"strings"
)

type VirtualHost struct {
	Host          string
	KeyPath       string
	CertPath      string
	Directory     string
	HasCustomCert bool
}

type ServerInstance struct {
	Address string
	Type    int
}

type ConnectAccessControl struct {
	Port   int
	Server int
}

type AdvertSieveConfig struct {
	ServerInstances []ServerInstance

	CertificatePath string

	PrivateKeyPath string

	HostsAclFiles []string

	PathAclFiles []string

	AllowConnectionsToLocalhost bool

	DisableHttpLoopDetection bool

	VirtualHosts map[string]VirtualHost

	ServerName string

	ConnectAccessControl []ConnectAccessControl

	EnableDevelopmentMode bool

	//Flag which when set to true enables turbo tls mode.
	//When this mode is active, all generated certificates
	//share the same public and private key. The
	//net effect is a large reduction in CPU usage as
	//generating a public private key pair is expansive.
	EnableTurboTlsMode bool
}

func ReadInHostAclFile(path string, hostAcl *contentpolicy.HostAccessControl) error {

	file, err := os.Open(path)
	if err != nil {
		return err
	}

	defer file.Close()

	scanner := bufio.NewScanner(file)

	for scanner.Scan() {
		line := scanner.Text()
		line = strings.TrimSpace(line)

		if len(line) <= 0 {
			continue
		}

		var filterIsExclude bool = (line[0] == '@')

		if filterIsExclude {
			line = line[1:]
		}

		if len(line) <= 0 {
			return errors.New("Invalid entry in Host File: " + path)
		}

		if filterIsExclude {
			hostAcl.AddException(line)
		} else {
			hostAcl.AddBlockedHost(line)
		}
	}

	return nil
}

func ReadInPathACLFile(path string, pathAcl *contentpolicy.PathAccessControl) error {

	file, err := os.Open(path)
	if err != nil {
		return err
	}

	defer file.Close()

	scanner := bufio.NewScanner(file)

	for scanner.Scan() {
		err = pathAcl.AddFilter(scanner.Text())
		if err != nil {
			return err
		}
	}

	if err = scanner.Err(); err != nil {
		return err
	}

	return nil
}

func (config *AdvertSieveConfig) mapPort(r *http.Request) int {

	var wildCardPort *ConnectAccessControl
	var connectList []ConnectAccessControl = config.ConnectAccessControl

	port, err := strconv.Atoi(r.URL.Port())

	if err != nil {
		panic(http.ErrAbortHandler)
	}

	for i := 0; i < len(connectList); i++ {
		rule := connectList[i]

		if rule.Port == 0 {
			wildCardPort = &rule
		} else if rule.Port == port {
			return returnPortRuleResponse(rule)
		}
	}

	if wildCardPort != nil {
		return returnPortRuleResponse(*wildCardPort)
	} else {
		return services.DenyConnect
	}
}

func returnPortRuleResponse(rule ConnectAccessControl) int {
	switch rule.Server {
	case config.ConnectTypeHttps:
		return services.HTTPSConnectBridge
	case config.ConnectTypeHttp:
		return services.HTTPConnectBridge
	default:
		return services.DenyConnect
	}
}

func ReadConfigurationInFromFile(path string) (*AdvertSieveConfig, error) {

	var err error
	var grammar *config.Grammar = config.GetProxyGrammar()
	var configVals map[string]interface{}
	var configuration *AdvertSieveConfig = new(AdvertSieveConfig)

	configuration.VirtualHosts = make(map[string]VirtualHost)

	file, err := os.Open(path)
	if err != nil {
		return configuration, err
	}

	configVals, err = grammar.Parse(file)
	if err != nil {
		return configuration, err
	}

	for k, v := range configVals {

		configResults, ok := v.(*config.SyntaxStatement)

		if !ok {
			continue
		}

		for i := 0; i < len(configResults.ParsedResult); i++ {

			vals := configResults.ParsedResult[i]

			switch k {

<<<<<<< HEAD
=======
			case config.EnableTurboTlsMode.Name:
				configuration.EnableTurboTlsMode = vals[0].(bool)

>>>>>>> 6409afa3
			case config.EnableDevelopmentMode.Name:
				configuration.EnableDevelopmentMode = vals[0].(bool)

			case config.ConnectACLStatement.Name:
				configuration.ConnectAccessControl = append(configuration.ConnectAccessControl, ConnectAccessControl{Port: vals[0].(int), Server: vals[1].(int)})

			case config.ServerHostnameStatement.Name:
				configuration.ServerName = string(vals[0].([]rune))

			case config.ListenStatement.Name:
				var serverType int = vals[0].(int)

				configuration.ServerInstances = append(configuration.ServerInstances, ServerInstance{Address: string(vals[1].([]rune)), Type: serverType})

			case config.HttpsCertStatement.Name:
				configuration.CertificatePath = string(vals[0].([]rune))
				configuration.PrivateKeyPath = string(vals[1].([]rune))

			case config.HostACLStatement.Name:
				configuration.HostsAclFiles = append(configuration.HostsAclFiles, string(vals[0].([]rune)))

			case config.PathACLStatement.Name:
				configuration.PathAclFiles = append(configuration.PathAclFiles, string(vals[0].([]rune)))

			case config.AllowLocalhostStatement.Name:
				configuration.AllowConnectionsToLocalhost = vals[0].(bool)

			case config.LoopDetectionStatement.Name:
				configuration.DisableHttpLoopDetection = !vals[0].(bool)

			case config.StaticSiteStatement.Name:

				var site string = string(vals[0].([]rune))
				var directory string = string(vals[1].([]rune))
				var virtualHost VirtualHost

				virtualHost, _ = configuration.VirtualHosts[site]

				virtualHost.Host = site
				virtualHost.Directory = directory

				configuration.VirtualHosts[site] = virtualHost

			case config.StaticSiteHttpsCert.Name:

				var site string = string(vals[0].([]rune))
				var cert string = string(vals[1].([]rune))
				var key string = string(vals[2].([]rune))

				var virtualHost VirtualHost

				virtualHost, _ = configuration.VirtualHosts[site]

				virtualHost.Host = site
				virtualHost.CertPath = cert
				virtualHost.KeyPath = key
				virtualHost.HasCustomCert = true

				configuration.VirtualHosts[site] = virtualHost

			default:
				//Ignore unrecognized values
				continue
			}
		}
	}

	return configuration, err
}<|MERGE_RESOLUTION|>--- conflicted
+++ resolved
@@ -212,12 +212,9 @@
 
 			switch k {
 
-<<<<<<< HEAD
-=======
 			case config.EnableTurboTlsMode.Name:
 				configuration.EnableTurboTlsMode = vals[0].(bool)
 
->>>>>>> 6409afa3
 			case config.EnableDevelopmentMode.Name:
 				configuration.EnableDevelopmentMode = vals[0].(bool)
 
